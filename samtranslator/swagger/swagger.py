﻿import copy
<<<<<<< HEAD
=======
import json
>>>>>>> 5cabcab2
import re
from six import string_types

from samtranslator.model.intrinsics import ref
from samtranslator.model.intrinsics import make_conditional
from samtranslator.model.exceptions import InvalidDocumentException, InvalidTemplateException


class SwaggerEditor(object):
    """
    Wrapper class capable of parsing and generating Swagger JSON.  This implements Swagger spec just enough that SAM
    cares about. It is built to handle "partial Swagger" ie. Swagger that is incomplete and won't
    pass the Swagger spec. But this is necessary for SAM because it iteratively builds the Swagger starting from an
    empty skeleton.
    """

    _OPTIONS_METHOD = "options"
    _X_APIGW_INTEGRATION = 'x-amazon-apigateway-integration'
    _X_APIGW_BINARY_MEDIA_TYPES = 'x-amazon-apigateway-binary-media-types'
    _CONDITIONAL_IF = "Fn::If"
    _X_APIGW_GATEWAY_RESPONSES = 'x-amazon-apigateway-gateway-responses'
    _X_ANY_METHOD = 'x-amazon-apigateway-any-method'

    def __init__(self, doc):
        """
        Initialize the class with a swagger dictionary. This class creates a copy of the Swagger and performs all
        modifications on this copy.

        :param dict doc: Swagger document as a dictionary
        :raises ValueError: If the input Swagger document does not meet the basic Swagger requirements.
        """

        if not SwaggerEditor.is_valid(doc):
            raise ValueError("Invalid Swagger document")

        self._doc = copy.deepcopy(doc)
        self.paths = self._doc["paths"]
        self.security_definitions = self._doc.get("securityDefinitions", {})
        self.gateway_responses = self._doc.get(self._X_APIGW_GATEWAY_RESPONSES, {})
        self.definitions = self._doc.get('definitions', {})

    def get_path(self, path):
        path_dict = self.paths.get(path)
        if isinstance(path_dict, dict) and self._CONDITIONAL_IF in path_dict:
            path_dict = path_dict[self._CONDITIONAL_IF][1]
        return path_dict

    def has_path(self, path, method=None):
        """
        Returns True if this Swagger has the given path and optional method

        :param string path: Path name
        :param string method: HTTP method
        :return: True, if this path/method is present in the document
        """
        method = self._normalize_method_name(method)

        path_dict = self.get_path(path)
        path_dict_exists = path_dict is not None
        if method:
            return path_dict_exists and method in path_dict
        return path_dict_exists

    def method_has_integration(self, method):
        """
        Returns true if the given method contains a valid method definition.
        This uses the get_method_contents function to handle conditionals.

        :param dict method: method dictionary
        :return: true if method has one or multiple integrations
        """
        for method_definition in self.get_method_contents(method):
            if self.method_definition_has_integration(method_definition):
                return True
        return False

    def method_definition_has_integration(self, method_definition):
        """
        Checks a method definition to make sure it has an apigw integration

        :param dict method_defintion: method definition dictionary
        :return: True if an integration exists
        """
        if method_definition.get(self._X_APIGW_INTEGRATION):
            return True
        return False

    def get_method_contents(self, method):
        """
        Returns the swagger contents of the given method. This checks to see if a conditional block
        has been used inside of the method, and, if so, returns the method contents that are
        inside of the conditional.

        :param dict method: method dictionary
        :return: list of swagger component dictionaries for the method
        """
        if self._CONDITIONAL_IF in method:
            return method[self._CONDITIONAL_IF][1:]
        return [method]

    def has_integration(self, path, method):
        """
        Checks if an API Gateway integration is already present at the given path/method

        :param string path: Path name
        :param string method: HTTP method
        :return: True, if an API Gateway integration is already present
        """
        method = self._normalize_method_name(method)

        path_dict = self.get_path(path)
        return self.has_path(path, method) and \
            isinstance(path_dict[method], dict) and \
            self.method_has_integration(path_dict[method])  # Integration present and non-empty

    def add_path(self, path, method=None):
        """
        Adds the path/method combination to the Swagger, if not already present

        :param string path: Path name
        :param string method: HTTP method
        :raises ValueError: If the value of `path` in Swagger is not a dictionary
        """
        method = self._normalize_method_name(method)

        path_dict = self.paths.setdefault(path, {})

        if not isinstance(path_dict, dict):
            # Either customers has provided us an invalid Swagger, or this class has messed it somehow
            raise InvalidDocumentException(
                [InvalidTemplateException("Value of '{}' path must be a dictionary according to Swagger spec."
                                          .format(path))])

        if self._CONDITIONAL_IF in path_dict:
            path_dict = path_dict[self._CONDITIONAL_IF][1]

        path_dict.setdefault(method, {})

    def add_lambda_integration(self, path, method, integration_uri,
                               method_auth_config=None, api_auth_config=None, condition=None):
        """
        Adds aws_proxy APIGW integration to the given path+method.

        :param string path: Path name
        :param string method: HTTP Method
        :param string integration_uri: URI for the integration.
        """

        method = self._normalize_method_name(method)
        if self.has_integration(path, method):
            raise ValueError("Lambda integration already exists on Path={}, Method={}".format(path, method))

        self.add_path(path, method)

        # Wrap the integration_uri in a Condition if one exists on that function
        # This is necessary so CFN doesn't try to resolve the integration reference.
        if condition:
            integration_uri = make_conditional(condition, integration_uri)

        path_dict = self.get_path(path)
        path_dict[method][self._X_APIGW_INTEGRATION] = {
            'type': 'aws_proxy',
            'httpMethod': 'POST',
            'uri': integration_uri
        }

        method_auth_config = method_auth_config or {}
        api_auth_config = api_auth_config or {}
        if method_auth_config.get('Authorizer') == 'AWS_IAM' \
           or api_auth_config.get('DefaultAuthorizer') == 'AWS_IAM' and not method_auth_config:
            method_invoke_role = method_auth_config.get('InvokeRole')
            if not method_invoke_role and 'InvokeRole' in method_auth_config:
                method_invoke_role = 'NONE'
            api_invoke_role = api_auth_config.get('InvokeRole')
            if not api_invoke_role and 'InvokeRole' in api_auth_config:
                api_invoke_role = 'NONE'
            credentials = self._generate_integration_credentials(
                method_invoke_role=method_invoke_role,
                api_invoke_role=api_invoke_role
            )
            if credentials and credentials != 'NONE':
                self.paths[path][method][self._X_APIGW_INTEGRATION]['credentials'] = credentials

        # If 'responses' key is *not* present, add it with an empty dict as value
        path_dict[method].setdefault('responses', {})

        # If a condition is present, wrap all method contents up into the condition
        if condition:
            path_dict[method] = make_conditional(condition, path_dict[method])

    def make_path_conditional(self, path, condition):
        """
        Wrap entire API path definition in a CloudFormation if condition.
        """
        self.paths[path] = make_conditional(condition, self.paths[path])

    def _generate_integration_credentials(self, method_invoke_role=None, api_invoke_role=None):
        return self._get_invoke_role(method_invoke_role or api_invoke_role)

    def _get_invoke_role(self, invoke_role):
        CALLER_CREDENTIALS_ARN = 'arn:aws:iam::*:user/*'
        return invoke_role if invoke_role and invoke_role != 'CALLER_CREDENTIALS' else CALLER_CREDENTIALS_ARN

    def iter_on_path(self):
        """
        Yields all the paths available in the Swagger. As a caller, if you add new paths to Swagger while iterating,
        they will not show up in this iterator

        :yields string: Path name
        """

        for path, value in self.paths.items():
            yield path

    def add_cors(self, path, allowed_origins, allowed_headers=None, allowed_methods=None, max_age=None,
                 allow_credentials=None):
        """
        Add CORS configuration to this path. Specifically, we will add a OPTIONS response config to the Swagger that
        will return headers required for CORS. Since SAM uses aws_proxy integration, we cannot inject the headers
        into the actual response returned from Lambda function. This is something customers have to implement
        themselves.

        If OPTIONS method is already present for the Path, we will skip adding CORS configuration

        Following this guide:
        https://docs.aws.amazon.com/apigateway/latest/developerguide/how-to-cors.html#enable-cors-for-resource-using-swagger-importer-tool

        :param string path: Path to add the CORS configuration to.
        :param string/dict allowed_origins: Comma separate list of allowed origins.
            Value can also be an intrinsic function dict.
        :param string/dict allowed_headers: Comma separated list of allowed headers.
            Value can also be an intrinsic function dict.
        :param string/dict allowed_methods: Comma separated list of allowed methods.
            Value can also be an intrinsic function dict.
        :param integer/dict max_age: Maximum duration to cache the CORS Preflight request. Value is set on
            Access-Control-Max-Age header. Value can also be an intrinsic function dict.
        :param bool/None allow_credentials: Flags whether request is allowed to contain credentials.
        :raises ValueError: When values for one of the allowed_* variables is empty
        """

        # Skip if Options is already present
        if self.has_path(path, self._OPTIONS_METHOD):
            return

        if not allowed_origins:
            raise ValueError("Invalid input. Value for AllowedOrigins is required")

        if not allowed_methods:
            # AllowMethods is not given. Let's try to generate the list from the given Swagger.
            allowed_methods = self._make_cors_allowed_methods_for_path(path)

            # APIGW expects the value to be a "string expression". Hence wrap in another quote. Ex: "'GET,POST,DELETE'"
            allowed_methods = "'{}'".format(allowed_methods)

        if allow_credentials is not True:
            allow_credentials = False

        # Add the Options method and the CORS response
        self.add_path(path, self._OPTIONS_METHOD)
        self.get_path(path)[self._OPTIONS_METHOD] = self._options_method_response_for_cors(allowed_origins,
                                                                                           allowed_headers,
                                                                                           allowed_methods,
                                                                                           max_age,
                                                                                           allow_credentials)

    def add_binary_media_types(self, binary_media_types):
<<<<<<< HEAD
        self._doc[self._X_APIGW_BINARY_MEDIA_TYPES] = binary_media_types
=======
        bmt = json.loads(json.dumps(binary_media_types).replace('~1', '/'))
        self._doc[self._X_APIGW_BINARY_MEDIA_TYPES] = bmt
>>>>>>> 5cabcab2

    def _options_method_response_for_cors(self, allowed_origins, allowed_headers=None, allowed_methods=None,
                                          max_age=None, allow_credentials=None):
        """
        Returns a Swagger snippet containing configuration for OPTIONS HTTP Method to configure CORS.

        This snippet is taken from public documentation:
        https://docs.aws.amazon.com/apigateway/latest/developerguide/how-to-cors.html#enable-cors-for-resource-using-swagger-importer-tool

        :param string/dict allowed_origins: Comma separate list of allowed origins.
            Value can also be an intrinsic function dict.
        :param string/dict allowed_headers: Comma separated list of allowed headers.
            Value can also be an intrinsic function dict.
        :param string/dict allowed_methods: Comma separated list of allowed methods.
            Value can also be an intrinsic function dict.
        :param integer/dict max_age: Maximum duration to cache the CORS Preflight request. Value is set on
            Access-Control-Max-Age header. Value can also be an intrinsic function dict.
        :param bool allow_credentials: Flags whether request is allowed to contain credentials.

        :return dict: Dictionary containing Options method configuration for CORS
        """

        ALLOW_ORIGIN = "Access-Control-Allow-Origin"
        ALLOW_HEADERS = "Access-Control-Allow-Headers"
        ALLOW_METHODS = "Access-Control-Allow-Methods"
        MAX_AGE = "Access-Control-Max-Age"
        ALLOW_CREDENTIALS = "Access-Control-Allow-Credentials"
        HEADER_RESPONSE = (lambda x: "method.response.header." + x)

        response_parameters = {
            # AllowedOrigin is always required
            HEADER_RESPONSE(ALLOW_ORIGIN): allowed_origins
        }

        response_headers = {
            # Allow Origin is always required
            ALLOW_ORIGIN: {
                "type": "string"
            }
        }

        # Optional values. Skip the header if value is empty
        #
        # The values must not be empty string or null. Also, value of '*' is a very recent addition (2017) and
        # not supported in all the browsers. So it is important to skip the header if value is not given
        #    https://fetch.spec.whatwg.org/#http-new-header-syntax
        #
        if allowed_headers:
            response_parameters[HEADER_RESPONSE(ALLOW_HEADERS)] = allowed_headers
            response_headers[ALLOW_HEADERS] = {"type": "string"}
        if allowed_methods:
            response_parameters[HEADER_RESPONSE(ALLOW_METHODS)] = allowed_methods
            response_headers[ALLOW_METHODS] = {"type": "string"}
        if max_age is not None:
            # MaxAge can be set to 0, which is a valid value. So explicitly check against None
            response_parameters[HEADER_RESPONSE(MAX_AGE)] = max_age
            response_headers[MAX_AGE] = {"type": "integer"}
        if allow_credentials is True:
            # Allow-Credentials only has a valid value of true, it should be omitted otherwise.
            # https://developer.mozilla.org/en-US/docs/Web/HTTP/Headers/Access-Control-Allow-Credentials
            response_parameters[HEADER_RESPONSE(ALLOW_CREDENTIALS)] = "'true'"
            response_headers[ALLOW_CREDENTIALS] = {"type": "string"}

        return {
            "summary": "CORS support",
            "consumes": ["application/json"],
            "produces": ["application/json"],
            self._X_APIGW_INTEGRATION: {
                "type": "mock",
                "requestTemplates": {
                    "application/json": "{\n  \"statusCode\" : 200\n}\n"
                },
                "responses": {
                    "default": {
                        "statusCode": "200",
                        "responseParameters": response_parameters,
                        "responseTemplates": {
                            "application/json": "{}\n"
                        }
                    }
                }
            },
            "responses": {
                "200": {
                    "description": "Default response for CORS method",
                    "headers": response_headers
                }
            }
        }

    def _make_cors_allowed_methods_for_path(self, path):
        """
        Creates the value for Access-Control-Allow-Methods header for given path. All HTTP methods defined for this
        path will be included in the result. If the path contains "ANY" method, then *all available* HTTP methods will
        be returned as result.

        :param string path: Path to generate AllowMethods value for
        :return string: String containing the value of AllowMethods, if the path contains any methods.
                        Empty string, otherwise
        """

        # https://www.w3.org/Protocols/rfc2616/rfc2616-sec9.html
        all_http_methods = ["OPTIONS", "GET", "HEAD", "POST", "PUT", "DELETE", "PATCH"]

        if not self.has_path(path):
            return ""

        # At this point, value of Swagger path should be a dictionary with method names being the keys
        methods = list(self.get_path(path).keys())

        if self._X_ANY_METHOD in methods:
            # API Gateway's ANY method is not a real HTTP method but a wildcard representing all HTTP methods
            allow_methods = all_http_methods
        else:
            allow_methods = methods
            allow_methods.append("options")  # Always add Options to the CORS methods response

        # Clean up the result:
        #
        # - HTTP Methods **must** be upper case and they are case sensitive.
        #   (https://tools.ietf.org/html/rfc7231#section-4.1)
        # - Convert to set to remove any duplicates
        # - Sort to keep this list stable because it could be constructed from dictionary keys which are *not* ordered.
        #   Therefore we might get back a different list each time the code runs. To prevent any unnecessary
        #   regression, we sort the list so the returned value is stable.
        allow_methods = list({m.upper() for m in allow_methods})
        allow_methods.sort()

        # Allow-Methods is comma separated string
        return ','.join(allow_methods)

    def add_authorizers_security_definitions(self, authorizers):
        """
        Add Authorizer definitions to the securityDefinitions part of Swagger.

        :param list authorizers: List of Authorizer configurations which get translated to securityDefinitions.
        """
        self.security_definitions = self.security_definitions or {}

        for authorizer_name, authorizer in authorizers.items():
            self.security_definitions[authorizer_name] = authorizer.generate_swagger()

<<<<<<< HEAD
    def set_path_default_authorizer(self, path, default_authorizer, authorizers,
                                    add_default_auth_to_preflight=True):
=======
    def add_awsiam_security_definition(self):
        """
        Adds AWS_IAM definition to the securityDefinitions part of Swagger.
        Note: this method is idempotent
>>>>>>> 5cabcab2
        """

        aws_iam_security_definition = {
            'AWS_IAM': {
                'x-amazon-apigateway-authtype': 'awsSigv4',
                'type': 'apiKey',
                'name': 'Authorization',
                'in': 'header'
            }
        }

        self.security_definitions = self.security_definitions or {}

        # Only add the security definition if it doesn't exist.  This helps ensure
        # that we minimize changes to the swagger in the case of user defined swagger
        if 'AWS_IAM' not in self.security_definitions:
            self.security_definitions.update(aws_iam_security_definition)

    def add_apikey_security_definition(self):
        """
        Adds api_key definition to the securityDefinitions part of Swagger.
        Note: this method is idempotent
        """

        api_key_security_definition = {
            'api_key': {
                "type": "apiKey",
                "name": "x-api-key",
                "in": "header"
            }
        }

        self.security_definitions = self.security_definitions or {}

        # Only add the security definition if it doesn't exist.  This helps ensure
        # that we minimize changes to the swagger in the case of user defined swagger
        if 'api_key' not in self.security_definitions:
            self.security_definitions.update(api_key_security_definition)

    def set_path_default_authorizer(self, path, default_authorizer, authorizers,
                                    add_default_auth_to_preflight=True):
        """
        Adds the default_authorizer to the security block for each method on this path unless an Authorizer
        was defined at the Function/Path/Method level. This is intended to be used to set the
        authorizer security restriction for all api methods based upon the default configured in the
        Serverless API.

        :param string path: Path name
        :param string default_authorizer: Name of the authorizer to use as the default. Must be a key in the
            authorizers param.
        :param list authorizers: List of Authorizer configurations defined on the related Api.
        :param bool add_default_auth_to_preflight: Bool of whether to add the default
            authorizer to OPTIONS preflight requests.
        """

        for method_name, method in self.get_path(path).items():
            normalized_method_name = self._normalize_method_name(method_name)
<<<<<<< HEAD
=======

            # Excluding paramters section
            if normalized_method_name == "parameters":
                continue
            if add_default_auth_to_preflight or normalized_method_name != "options":
                normalized_method_name = self._normalize_method_name(method_name)
                # It is possible that the method could have two definitions in a Fn::If block.
                for method_definition in self.get_method_contents(self.get_path(path)[normalized_method_name]):

                    # If no integration given, then we don't need to process this definition (could be AWS::NoValue)
                    if not self.method_definition_has_integration(method_definition):
                        continue
                    existing_security = method_definition.get('security', [])
                    authorizer_list = ['AWS_IAM']
                    if authorizers:
                        authorizer_list.extend(authorizers.keys())
                    authorizer_names = set(authorizer_list)
                    existing_non_authorizer_security = []
                    existing_authorizer_security = []

                    # Split existing security into Authorizers and everything else
                    # (e.g. sigv4 (AWS_IAM), api_key (API Key/Usage Plans), NONE (marker for ignoring default))
                    # We want to ensure only a single Authorizer security entry exists while keeping everything else
                    for security in existing_security:
                        if authorizer_names.isdisjoint(security.keys()):
                            existing_non_authorizer_security.append(security)
                        else:
                            existing_authorizer_security.append(security)

                    none_idx = -1
                    authorizer_security = []

                    # Check for an existing Authorizer before applying the default. It would be simpler
                    # if instead we applied the DefaultAuthorizer first and then simply
                    # overwrote it if necessary, however, the order in which things get
                    # applied (Function Api Events first; then Api Resource) complicates it.
                    # Check if Function/Path/Method specified 'NONE' for Authorizer
                    for idx, security in enumerate(existing_non_authorizer_security):
                        is_none = any(key == 'NONE' for key in security.keys())

                        if is_none:
                            none_idx = idx
                            break

                    # NONE was found; remove it and don't add the DefaultAuthorizer
                    if none_idx > -1:
                        del existing_non_authorizer_security[none_idx]

                    # Existing Authorizer found (defined at Function/Path/Method); use that instead of default
                    elif existing_authorizer_security:
                        authorizer_security = existing_authorizer_security

                    # No existing Authorizer found; use default
                    else:
                        security_dict = {}
                        security_dict[default_authorizer] = []
                        authorizer_security = [security_dict]

                    security = existing_non_authorizer_security + authorizer_security

                    if security:
                        method_definition['security'] = security

                        # The first element of the method_definition['security'] should be AWS_IAM
                        # because authorizer_list = ['AWS_IAM'] is hardcoded above
                        if 'AWS_IAM' in method_definition['security'][0]:
                            self.add_awsiam_security_definition()

    def set_path_default_apikey_required(self, path):
        """
        Add the ApiKey security as required for each method on this path unless ApiKeyRequired
        was defined at the Function/Path/Method level. This is intended to be used to set the
        apikey security restriction for all api methods based upon the default configured in the
        Serverless API.

        :param string path: Path name
        """

        for method_name, _ in self.get_path(path).items():
>>>>>>> 5cabcab2
            # Excluding paramters section
            if normalized_method_name == "parameters":
                continue
<<<<<<< HEAD
            if add_default_auth_to_preflight or normalized_method_name != "options":
                self.set_method_authorizer(path, method_name, default_authorizer, authorizers,
                                           default_authorizer=default_authorizer, is_default=True)
=======

            normalized_method_name = self._normalize_method_name(method_name)
            # It is possible that the method could have two definitions in a Fn::If block.
            for method_definition in self.get_method_contents(self.get_path(path)[normalized_method_name]):

                # If no integration given, then we don't need to process this definition (could be AWS::NoValue)
                if not self.method_definition_has_integration(method_definition):
                    continue

                existing_security = method_definition.get('security', [])
                apikey_security_names = set(['api_key', 'api_key_false'])
                existing_non_apikey_security = []
                existing_apikey_security = []
                apikey_security = []

                # Split existing security into ApiKey and everything else
                # (e.g. sigv4 (AWS_IAM), authorizers, NONE (marker for ignoring default authorizer))
                # We want to ensure only a single ApiKey security entry exists while keeping everything else
                for security in existing_security:
                    if apikey_security_names.isdisjoint(security.keys()):
                        existing_non_apikey_security.append(security)
                    else:
                        existing_apikey_security.append(security)

                # Check for an existing method level ApiKey setting before applying the default. It would be simpler
                # if instead we applied the default first and then simply
                # overwrote it if necessary, however, the order in which things get
                # applied (Function Api Events first; then Api Resource) complicates it.
                # Check if Function/Path/Method specified 'False' for ApiKeyRequired
                apikeyfalse_idx = -1
                for idx, security in enumerate(existing_apikey_security):
                    is_none = any(key == 'api_key_false' for key in security.keys())

                    if is_none:
                        apikeyfalse_idx = idx
                        break

                # api_key_false was found; remove it and don't add default api_key security setting
                if apikeyfalse_idx > -1:
                    del existing_apikey_security[apikeyfalse_idx]

                # No existing ApiKey setting found or it's already set to the default
                else:
                    security_dict = {}
                    security_dict['api_key'] = []
                    apikey_security = [security_dict]

                security = existing_non_apikey_security + apikey_security

                if security != existing_security:
                    method_definition['security'] = security
>>>>>>> 5cabcab2

    def add_auth_to_method(self, path, method_name, auth, api):
        """
        Adds auth settings for this path/method. Auth settings currently consist of Authorizers and ApiKeyRequired
        but this method will eventually include setting other auth settings such as Resource Policy, etc.
        This is used to configure the security for individual functions.

        :param string path: Path name
        :param string method_name: Method name
        :param dict auth: Auth configuration such as Authorizers, ApiKeyRequired, ResourcePolicy
                          (Authorizers and ApiKeyRequired supported currently)
        :param dict api: Reference to the related Api's properties as defined in the template.
        """
        method_authorizer = auth and auth.get('Authorizer')
        if method_authorizer:
            self._set_method_authorizer(path, method_name, method_authorizer)

        method_apikey_required = auth and auth.get('ApiKeyRequired')
        if method_apikey_required is not None:
            self._set_method_apikey_handling(path, method_name, method_apikey_required)

    def _set_method_authorizer(self, path, method_name, authorizer_name):
        """
        Adds the authorizer_name to the security block for each method on this path.
        This is used to configure the authorizer for individual functions.

        :param string path: Path name
        :param string method_name: Method name
        :param string authorizer_name: Name of the authorizer to use. Must be a key in the
            authorizers param.
        """
        normalized_method_name = self._normalize_method_name(method_name)
        # It is possible that the method could have two definitions in a Fn::If block.
        for method_definition in self.get_method_contents(self.get_path(path)[normalized_method_name]):

            # If no integration given, then we don't need to process this definition (could be AWS::NoValue)
            if not self.method_definition_has_integration(method_definition):
                continue

            existing_security = method_definition.get('security', [])

            security_dict = {}
            security_dict[authorizer_name] = []
            authorizer_security = [security_dict]

            # This assumes there are no autorizers already configured in the existing security block
            security = existing_security + authorizer_security

            if security:
                method_definition['security'] = security

                # The first element of the method_definition['security'] should be AWS_IAM
                # because authorizer_list = ['AWS_IAM'] is hardcoded above
                if 'AWS_IAM' in method_definition['security'][0]:
                    self.add_awsiam_security_definition()

    def _set_method_apikey_handling(self, path, method_name, apikey_required):
        """
        Adds the apikey setting to the security block for each method on this path.
        This is used to configure the authorizer for individual functions.

        :param string path: Path name
        :param string method_name: Method name
        :param bool apikey_required: Whether the apikey security is required
        """
        normalized_method_name = self._normalize_method_name(method_name)
        # It is possible that the method could have two definitions in a Fn::If block.
        for method_definition in self.get_method_contents(self.get_path(path)[normalized_method_name]):

            # If no integration given, then we don't need to process this definition (could be AWS::NoValue)
            if not self.method_definition_has_integration(method_definition):
                continue

            existing_security = method_definition.get('security', [])

            if apikey_required:
                # We want to enable apikey required security
                security_dict = {}
                security_dict['api_key'] = []
                apikey_security = [security_dict]
                self.add_apikey_security_definition()
            else:
                # The method explicitly does NOT require apikey and there is an API default
                # so let's add a marker 'api_key_false' so that we don't incorrectly override
                # with the api default
                security_dict = {}
                security_dict['api_key_false'] = []
                apikey_security = [security_dict]

            # This assumes there are no autorizers already configured in the existing security block
            security = existing_security + apikey_security

            if security != existing_security:
                method_definition['security'] = security

    def add_request_model_to_method(self, path, method_name, request_model):
        """
        Adds request model body parameter for this path/method.

        :param string path: Path name
        :param string method_name: Method name
        :param dict request_model: Model name
        """
        model_name = request_model and request_model.get('Model').lower()
        model_required = request_model and request_model.get('Required')

        normalized_method_name = self._normalize_method_name(method_name)
        # It is possible that the method could have two definitions in a Fn::If block.
        for method_definition in self.get_method_contents(self.get_path(path)[normalized_method_name]):

            # If no integration given, then we don't need to process this definition (could be AWS::NoValue)
            if not self.method_definition_has_integration(method_definition):
                continue

            if self._doc.get('swagger') is not None:

                existing_parameters = method_definition.get('parameters', [])

                parameter = {
                    'in': 'body',
                    'name': model_name,
                    'schema': {
                        '$ref': '#/definitions/{}'.format(model_name)
                    }
                }

                if model_required is not None:
                    parameter['required'] = model_required

                existing_parameters.append(parameter)

                method_definition['parameters'] = existing_parameters

            elif self._doc.get("openapi") and \
                    re.search(SwaggerEditor.get_openapi_version_3_regex(), self._doc["openapi"]) is not None:

                method_definition['requestBody'] = {
                    'content': {
                        "application/json": {
                            "schema": {
                                "$ref": "#/components/schemas/{}".format(model_name)
                            }
                        }

                    }
                }

                if model_required is not None:
                    method_definition['requestBody']['required'] = model_required

    def add_request_model_to_method(self, path, method_name, request_model):
        """
        Adds request model body parameter for this path/method.

        :param string path: Path name
        :param string method_name: Method name
        :param dict request_model: Model name
        """
        model_name = request_model and request_model.get('Model').lower()
        model_required = request_model and request_model.get('Required')

        normalized_method_name = self._normalize_method_name(method_name)
        # It is possible that the method could have two definitions in a Fn::If block.
        for method_definition in self.get_method_contents(self.get_path(path)[normalized_method_name]):

            # If no integration given, then we don't need to process this definition (could be AWS::NoValue)
            if not self.method_definition_has_integration(method_definition):
                continue

            if self._doc.get('swagger') is not None:

                existing_parameters = method_definition.get('parameters', [])

                parameter = {
                    'in': 'body',
                    'name': model_name,
                    'schema': {
                        '$ref': '#/definitions/{}'.format(model_name)
                    }
                }

                if model_required is not None:
                    parameter['required'] = model_required

                existing_parameters.append(parameter)

                method_definition['parameters'] = existing_parameters

            elif self._doc.get("openapi") and \
                    re.search(SwaggerEditor.get_openapi_version_3_regex(), self._doc["openapi"]) is not None:

                method_definition['requestBody'] = {
                    'content': {
                        "application/json": {
                            "schema": {
                                "$ref": "#/components/schemas/{}".format(model_name)
                            }
                        }

                    }
                }

                if model_required is not None:
                    method_definition['requestBody']['required'] = model_required

    def add_gateway_responses(self, gateway_responses):
        """
        Add Gateway Response definitions to Swagger.

        :param dict gateway_responses: Dictionary of GatewayResponse configuration which gets translated.
        """
        self.gateway_responses = self.gateway_responses or {}

        for response_type, response in gateway_responses.items():
            self.gateway_responses[response_type] = response.generate_swagger()

    def add_models(self, models):
        """
        Add Model definitions to Swagger.

        :param dict models: Dictionary of Model schemas which gets translated
        :return:
        """

        self.definitions = self.definitions or {}

        for model_name, schema in models.items():

            model_type = schema.get('type')
            model_properties = schema.get('properties')

            if not model_type:
                raise ValueError("Invalid input. Value for type is required")

            if not model_properties:
                raise ValueError("Invalid input. Value for properties is required")

            self.definitions[model_name.lower()] = schema

    @property
    def swagger(self):
        """
        Returns a **copy** of the Swagger document as a dictionary.

        :return dict: Dictionary containing the Swagger document
        """

        # Make sure any changes to the paths are reflected back in output
        self._doc["paths"] = self.paths

        if self.security_definitions:
            self._doc["securityDefinitions"] = self.security_definitions
        if self.gateway_responses:
            self._doc[self._X_APIGW_GATEWAY_RESPONSES] = self.gateway_responses
        if self.definitions:
            self._doc['definitions'] = self.definitions

        return copy.deepcopy(self._doc)

    @staticmethod
    def is_valid(data):
        """
        Checks if the input data is a Swagger document

        :param dict data: Data to be validated
        :return: True, if data is a Swagger
        """

        if bool(data) and isinstance(data, dict) and isinstance(data.get('paths'), dict):
            if bool(data.get("swagger")):
                return True
            elif bool(data.get("openapi")):
                return re.search(SwaggerEditor.get_openapi_version_3_regex(), data["openapi"]) is not None
            return False
        return False

    @staticmethod
    def gen_skeleton():
        """
        Method to make an empty swagger file, with just some basic structure. Just enough to pass validator.

        :return dict: Dictionary of a skeleton swagger document
        """
        return {
            'swagger': '2.0',
            'info': {
                'version': '1.0',
                'title': ref('AWS::StackName')
            },
            'paths': {
            }
        }

    @staticmethod
    def _normalize_method_name(method):
        """
        Returns a lower case, normalized version of HTTP Method. It also know how to handle API Gateway specific methods
        like "ANY"

        NOTE: Always normalize before using the `method` value passed in as input

        :param string method: Name of the HTTP Method
        :return string: Normalized method name
        """
        if not method or not isinstance(method, string_types):
            return method

        method = method.lower()
        if method == 'any':
            return SwaggerEditor._X_ANY_METHOD
        else:
            return method

    @staticmethod
    def get_openapi_versions_supported_regex():
        openapi_version_supported_regex = r"\A[2-3](\.\d)(\.\d)?$"
        return openapi_version_supported_regex

    @staticmethod
    def get_openapi_version_3_regex():
        openapi_version_3_regex = r"\A3(\.\d)(\.\d)?$"
        return openapi_version_3_regex<|MERGE_RESOLUTION|>--- conflicted
+++ resolved
@@ -1,8 +1,5 @@
 ﻿import copy
-<<<<<<< HEAD
-=======
 import json
->>>>>>> 5cabcab2
 import re
 from six import string_types
 
@@ -269,12 +266,8 @@
                                                                                            allow_credentials)
 
     def add_binary_media_types(self, binary_media_types):
-<<<<<<< HEAD
-        self._doc[self._X_APIGW_BINARY_MEDIA_TYPES] = binary_media_types
-=======
         bmt = json.loads(json.dumps(binary_media_types).replace('~1', '/'))
         self._doc[self._X_APIGW_BINARY_MEDIA_TYPES] = bmt
->>>>>>> 5cabcab2
 
     def _options_method_response_for_cors(self, allowed_origins, allowed_headers=None, allowed_methods=None,
                                           max_age=None, allow_credentials=None):
@@ -417,15 +410,10 @@
         for authorizer_name, authorizer in authorizers.items():
             self.security_definitions[authorizer_name] = authorizer.generate_swagger()
 
-<<<<<<< HEAD
-    def set_path_default_authorizer(self, path, default_authorizer, authorizers,
-                                    add_default_auth_to_preflight=True):
-=======
     def add_awsiam_security_definition(self):
         """
         Adds AWS_IAM definition to the securityDefinitions part of Swagger.
         Note: this method is idempotent
->>>>>>> 5cabcab2
         """
 
         aws_iam_security_definition = {
@@ -483,8 +471,6 @@
 
         for method_name, method in self.get_path(path).items():
             normalized_method_name = self._normalize_method_name(method_name)
-<<<<<<< HEAD
-=======
 
             # Excluding paramters section
             if normalized_method_name == "parameters":
@@ -564,15 +550,9 @@
         """
 
         for method_name, _ in self.get_path(path).items():
->>>>>>> 5cabcab2
             # Excluding paramters section
-            if normalized_method_name == "parameters":
+            if method_name == "parameters":
                 continue
-<<<<<<< HEAD
-            if add_default_auth_to_preflight or normalized_method_name != "options":
-                self.set_method_authorizer(path, method_name, default_authorizer, authorizers,
-                                           default_authorizer=default_authorizer, is_default=True)
-=======
 
             normalized_method_name = self._normalize_method_name(method_name)
             # It is possible that the method could have two definitions in a Fn::If block.
@@ -624,7 +604,6 @@
 
                 if security != existing_security:
                     method_definition['security'] = security
->>>>>>> 5cabcab2
 
     def add_auth_to_method(self, path, method_name, auth, api):
         """
@@ -775,61 +754,6 @@
                 if model_required is not None:
                     method_definition['requestBody']['required'] = model_required
 
-    def add_request_model_to_method(self, path, method_name, request_model):
-        """
-        Adds request model body parameter for this path/method.
-
-        :param string path: Path name
-        :param string method_name: Method name
-        :param dict request_model: Model name
-        """
-        model_name = request_model and request_model.get('Model').lower()
-        model_required = request_model and request_model.get('Required')
-
-        normalized_method_name = self._normalize_method_name(method_name)
-        # It is possible that the method could have two definitions in a Fn::If block.
-        for method_definition in self.get_method_contents(self.get_path(path)[normalized_method_name]):
-
-            # If no integration given, then we don't need to process this definition (could be AWS::NoValue)
-            if not self.method_definition_has_integration(method_definition):
-                continue
-
-            if self._doc.get('swagger') is not None:
-
-                existing_parameters = method_definition.get('parameters', [])
-
-                parameter = {
-                    'in': 'body',
-                    'name': model_name,
-                    'schema': {
-                        '$ref': '#/definitions/{}'.format(model_name)
-                    }
-                }
-
-                if model_required is not None:
-                    parameter['required'] = model_required
-
-                existing_parameters.append(parameter)
-
-                method_definition['parameters'] = existing_parameters
-
-            elif self._doc.get("openapi") and \
-                    re.search(SwaggerEditor.get_openapi_version_3_regex(), self._doc["openapi"]) is not None:
-
-                method_definition['requestBody'] = {
-                    'content': {
-                        "application/json": {
-                            "schema": {
-                                "$ref": "#/components/schemas/{}".format(model_name)
-                            }
-                        }
-
-                    }
-                }
-
-                if model_required is not None:
-                    method_definition['requestBody']['required'] = model_required
-
     def add_gateway_responses(self, gateway_responses):
         """
         Add Gateway Response definitions to Swagger.
