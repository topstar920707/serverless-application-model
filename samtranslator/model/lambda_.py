--- conflicted
+++ resolved
@@ -62,19 +62,6 @@
 class LambdaEventSourceMapping(Resource):
     resource_type = 'AWS::Lambda::EventSourceMapping'
     property_types = {
-<<<<<<< HEAD
-            'BatchSize': PropertyType(False, is_type(int)),
-            'Enabled': PropertyType(False, is_type(bool)),
-            'EventSourceArn': PropertyType(True, is_str()),
-            'FunctionName': PropertyType(True, is_str()),
-            'MaximumBatchingWindowInSeconds': PropertyType(False, is_type(int)),
-            'MaximumRetryAttempts': PropertyType(False, is_type(int)),
-            'BisectBatchOnFunctionError': PropertyType(False, is_type(bool)),
-            'MaximumRecordAgeInSeconds': PropertyType(False, is_type(int)),
-            'DestinationConfig': PropertyType(False, is_type(dict)),
-            'ParallelizationFactor': PropertyType(False, is_type(int)),
-            'StartingPosition': PropertyType(False, is_str())
-=======
         'BatchSize': PropertyType(False, is_type(int)),
         'Enabled': PropertyType(False, is_type(bool)),
         'EventSourceArn': PropertyType(True, is_str()),
@@ -86,7 +73,6 @@
         'DestinationConfig': PropertyType(False, is_type(dict)),
         'ParallelizationFactor': PropertyType(False, is_type(int)),
         'StartingPosition': PropertyType(False, is_str())
->>>>>>> f238c467
     }
 
     runtime_attrs = {
