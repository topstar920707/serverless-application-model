# AWS Serverless Application Model (SAM)

#### Version 2016-10-31

The key words "MUST", "MUST NOT", "REQUIRED", "SHALL", "SHALL NOT", "SHOULD", "SHOULD NOT", "RECOMMENDED", "MAY", and "OPTIONAL" in this document are to be interpreted as described in [RFC 2119](http://www.ietf.org/rfc/rfc2119.txt).

The AWS Serverless Application Model (SAM) is licensed under [The Apache License, Version 2.0](http://www.apache.org/licenses/LICENSE-2.0.html).

## Table of contents
* [Introduction](#introduction)
* [Specification](#specification)
  * [Format](#format)
  * [Example: AWS SAM template](#example-aws-sam-template)
  * [Globals Section](#globals-section)
  * [Resource types](#resource-types)
  * [Event source types](#event-source-types)
  * [Property types](#property-types)
  * [Data types](#data-types)
  

## Introduction

AWS SAM is a model used to define serverless applications on AWS.

Serverless applications are applications composed of functions triggered by events. A typical serverless application consists of one or more AWS Lambda functions triggered by events such as object uploads to [Amazon S3](https://aws.amazon.com/s3), [Amazon SNS](https://aws.amazon.com/sns) notifications, and API actions. Those functions can stand alone or leverage other resources such as [Amazon DynamoDB](https://aws.amazon.com/dynamodb) tables or S3 buckets. The most basic serverless application is simply a function.

AWS SAM is based on [AWS CloudFormation](https://aws.amazon.com/cloudformation/). A serverless application is defined in a [CloudFormation template](http://docs.aws.amazon.com/AWSCloudFormation/latest/UserGuide/gettingstarted.templatebasics.html) and deployed as a [CloudFormation stack](http://docs.aws.amazon.com/AWSCloudFormation/latest/UserGuide/updating.stacks.walkthrough.html). An AWS SAM template is a CloudFormation template.

AWS SAM defines a set of objects which can be included in a CloudFormation template to describe common components of serverless applications easily.


## Specification

### Format

The files describing a serverless application in accordance with AWS SAM are [JSON](http://www.json.org/) or [YAML](http://yaml.org/spec/1.1/) formatted text files. These files are [CloudFormation templates](http://docs.aws.amazon.com/AWSCloudFormation/latest/UserGuide/template-guide.html).

AWS SAM introduces several new resources and property types that can be embedded into the [Resources](http://docs.aws.amazon.com/AWSCloudFormation/latest/UserGuide/resources-section-structure.html) section of the template. The templates may include all other template sections and use [CloudFormation intrinsic functions](http://docs.aws.amazon.com/AWSCloudFormation/latest/UserGuide/intrinsic-function-reference.html) to access properties available only at runtime.

In order to include objects defined by AWS SAM within a CloudFormation template, the template must include a `Transform` section in the document root with a value of `AWS::Serverless-2016-10-31`.

 - [Resource types](#resource-types)
 - [Event source types](#event-source-types)
 - [Property types](#property-types)
 - [Globals Section](#globals-section)


### Example: AWS SAM template

```yaml
AWSTemplateFormatVersion: '2010-09-09'
Transform: 'AWS::Serverless-2016-10-31'
Resources:
  MyFunction:
    Type: 'AWS::Serverless::Function'
    Properties:
      Handler: index.handler
      Runtime: nodejs6.10
      CodeUri: 's3://my-bucket/function.zip'
```

All property names in AWS SAM are **case sensitive**.

### Globals Section
Globals is a section in your SAM template to define properties common to all your Serverless Function and APIs. All the `AWS::Serverless::Function` and
`AWS::Serverless::Api` resources will inherit the properties defined here.

Read the [Globals Guide](../docs/globals.rst) for more detailed information.

Example:

```yaml
Globals:
  Function:
    Runtime: nodejs6.10
    Timeout: 180
    Handler: index.handler
    Environment:
      Variables:
        TABLE_NAME: data-table
  Api:
    EndpointConfiguration: REGIONAL
    Cors: "'www.example.com'"

  SimpleTable:
    SSESpecification:
      SSEEnabled: true
```


### Resource types
 - [AWS::Serverless::Function](#awsserverlessfunction)
 - [AWS::Serverless::Api](#awsserverlessapi)
 - [AWS::Serverless::Application](#awsserverlessapplication)
 - [AWS::Serverless::SimpleTable](#awsserverlesssimpletable)
 - [AWS::Serverless::LayerVersion](#awsserverlesslayerversion)

#### AWS::Serverless::Function

Creates a Lambda function, IAM execution role, and event source mappings which trigger the function.

##### Properties

Property Name | Type | Description
---|:---:|---
Handler | `string` | **Required.** Function within your code that is called to begin execution.
Runtime | `string` | **Required.** The runtime environment.
CodeUri | `string` <span>&#124;</span> [S3 Location Object](#s3-location-object) | **Either CodeUri or InlineCode must be specified.** S3 Uri or location to the function code. The S3 object this Uri references MUST be a [Lambda deployment package](http://docs.aws.amazon.com/lambda/latest/dg/deployment-package-v2.html).
InlineCode | `string` | **Either CodeUri or InlineCode must be specified.** The inline code for the lambda.
FunctionName | `string` | A name for the function. If you don't specify a name, a unique name will be generated for you. [More Info](http://docs.aws.amazon.com/AWSCloudFormation/latest/UserGuide/aws-resource-lambda-function.html#cfn-lambda-function-functionname)
Description | `string` | Description of the function.
MemorySize | `integer` | Size of the memory allocated per invocation of the function in MB. Defaults to 128.
Timeout | `integer` | Maximum time that the function can run before it is killed in seconds. Defaults to 3.
Role | `string` | ARN of an IAM role to use as this function's execution role. If omitted, a default role is created for this function.
Policies | `string` <span>&#124;</span> List of `string` <span>&#124;</span> [IAM policy document object](http://docs.aws.amazon.com/IAM/latest/UserGuide/reference_policies.html) <span>&#124;</span> List of [IAM policy document object](http://docs.aws.amazon.com/IAM/latest/UserGuide/reference_policies.html) <span>&#124;</span> List of [SAM Policy Templates](../docs/policy_templates.rst) | Names of AWS managed IAM policies or IAM policy documents or SAM Policy Templates that this function needs, which should be appended to the default role for this function. If the Role property is set, this property has no meaning.
PermissionsBoundary | `string` | ARN of a permissions boundary to use for this function's execution role.
Environment | [Function environment object](#environment-object) | Configuration for the runtime environment.
VpcConfig | [VPC config object](http://docs.aws.amazon.com/AWSCloudFormation/latest/UserGuide/aws-properties-lambda-function-vpcconfig.html) | Configuration to enable this function to access private resources within your VPC.
Events | Map of `string` to [Event source object](#event-source-object) | A map (string to [Event source object](#event-source-object)) that defines the events that trigger this function. Keys are limited to alphanumeric characters.
Tags | Map of `string` to `string` | A map (string to string) that specifies the tags to be added to this function. Keys and values are limited to alphanumeric characters. Keys can be 1 to 127 Unicode characters in length and cannot be prefixed with `aws:`. Values can be 1 to 255 Unicode characters in length. When the stack is created, SAM will automatically add a `lambda:createdBy:SAM` tag to this Lambda function.
Tracing | `string` | String that specifies the function's [X-Ray tracing mode](http://docs.aws.amazon.com/lambda/latest/dg/lambda-x-ray.html). Accepted values are `Active` and `PassThrough`
KmsKeyArn | `string` | The Amazon Resource Name (ARN) of an AWS Key Management Service (AWS KMS) key that Lambda uses to encrypt and decrypt your function's environment variables.
DeadLetterQueue | `map` <span>&#124;</span> [DeadLetterQueue Object](#deadletterqueue-object) | Configures SNS topic or SQS queue where Lambda sends events that it can't process.
DeploymentPreference | [DeploymentPreference Object](#deploymentpreference-object) | Settings to enable Safe Lambda Deployments. Read the [usage guide](../docs/safe_lambda_deployments.rst) for detailed information.
Layers | list of `string` | List of LayerVersion ARNs that should be used by this function. The order specified here is the order that they will be imported when running the Lambda function. 
AutoPublishAlias | `string` | Name of the Alias. Read [AutoPublishAlias Guide](../docs/safe_lambda_deployments.rst#instant-traffic-shifting-using-lambda-aliases) for how it works
VersionDescription | `string` | A string that specifies the Description field which will be added on the new lambda version
ReservedConcurrentExecutions | `integer` | The maximum of concurrent executions you want to reserve for the function. For more information see [AWS Documentation on managing concurrency](https://docs.aws.amazon.com/lambda/latest/dg/concurrent-executions.html)

##### Return values

###### Ref

When the logical ID of this resource is provided to the [Ref](http://docs.aws.amazon.com/AWSCloudFormation/latest/UserGuide/intrinsic-function-reference-ref.html) intrinsic function, it returns the resource name of the underlying Lambda function.

###### Fn::GetAtt

When the logical ID of this resource is provided to the [Fn::GetAtt](http://docs.aws.amazon.com/AWSCloudFormation/latest/UserGuide/intrinsic-function-reference-getatt.html) intrinsic function, it returns a value for a specified attribute of this type. This section lists the available attributes.

Attribute Name | Description
---|---
Arn | The ARN of the Lambda function.

###### Referencing Lambda Version & Alias resources

When you use `AutoPublishAlias` property, SAM will generate a Lambda Version and Alias resource for you. If you want to refer to these properties in an intrinsic function such as Ref or Fn::GetAtt, you can append `.Version` or `.Alias` suffix to the function's Logical ID. SAM will convert it to the correct Logical ID of the auto-generated Version or Alias resource respectively.

Example:

Assume the following Serverless Function 

```yaml
Resources:
  MyLambdaFunction:
    Type: AWS::Serverless::Function
    Properties:
      ...
      AutoPublishAlias: live
      ...
```

Version can be referenced as:
```yaml
"Ref": "MyLambdaFunction.Version"
```

Alias can be referenced as:
```yaml
"Ref": "MyLambdaFunction.Alias"
```

This can be used with other intrinsic functions such as "Fn::GetAtt" or "Fn::Sub" or "Fn::Join" as well.

###### Example: AWS::Serverless::Function

```yaml
Handler: index.js
Runtime: nodejs6.10
CodeUri: 's3://my-code-bucket/my-function.zip'
Description: Creates thumbnails of uploaded images
MemorySize: 1024
Timeout: 15
Policies:
 - AWSLambdaExecute # Managed Policy
 - Version: '2012-10-17' # Policy Document
   Statement:
     - Effect: Allow
       Action:
         - s3:GetObject
         - s3:GetObjectACL
       Resource: 'arn:aws:s3:::my-bucket/*'
Environment:
  Variables:
    TABLE_NAME: my-table
Events:
  PhotoUpload:
    Type: S3
    Properties:
      Bucket: my-photo-bucket # bucket must be created in the same template
Tags:
  AppNameTag: ThumbnailApp
  DepartmentNameTag: ThumbnailDepartment
Layers:
  - !Sub arn:${AWS::Partition}:lambda:${AWS::Region}:123456789012:layer:MyLayer:1
```

#### AWS::Serverless::Api

Creates a collection of Amazon API Gateway resources and methods that can be invoked through HTTPS endpoints.

An `AWS::Serverless::Api` resource need not be explicitly added to a AWS Serverless Application Definition template. A resource of this type is implicitly created from the union of [Api](#api) events defined on `AWS::Serverless::Function` resources defined in the template that do not refer to an `AWS::Serverless::Api` resource. An `AWS::Serverless::Api` resource should be used to define and document the API using Swagger, which provides more ability to configure the underlying Amazon API Gateway resources.

##### Properties

Property Name | Type | Description
---|:---:|---
Name | `string` | A name for the API Gateway RestApi resource.
StageName | `string` | **Required** The name of the stage, which API Gateway uses as the first path segment in the invoke Uniform Resource Identifier (URI).
DefinitionUri | `string` <span>&#124;</span> [S3 Location Object](#s3-location-object) | S3 URI or location to the Swagger document describing the API. If neither `DefinitionUri` nor `DefinitionBody` are specified, SAM will generate a `DefinitionBody` for you based on your template configuration. **Note** Intrinsic functions are not supported in external Swagger files, instead use DefinitionBody to define Swagger definition.
DefinitionBody | `JSON or YAML Object` | Swagger specification that describes your API. If neither `DefinitionUri` nor `DefinitionBody` are specified, SAM will generate a `DefinitionBody` for you based on your template configuration.
CacheClusterEnabled | `boolean` | Indicates whether cache clustering is enabled for the stage.
CacheClusterSize | `string` | The stage's cache cluster size.
Variables | Map of `string` to `string` | A map (string to string map) that defines the stage variables, where the variable name is the key and the variable value is the value. Variable names are limited to alphanumeric characters. Values must match the following regular expression: `[A-Za-z0-9._~:/?#&amp;=,-]+`.
MethodSettings | [CloudFormation MethodSettings property](https://docs.aws.amazon.com/AWSCloudFormation/latest/UserGuide/aws-properties-apitgateway-stage-methodsetting.html) | Configures all settings for API stage including Logging, Metrics, CacheTTL, Throttling. This value is passed through to CloudFormation. So any values supported by CloudFormation ``MethodSettings`` property can be used here.
Tags | Map of `string` to `string` | A map (string to string) that specifies the tags to be added to this API Stage. Keys and values are limited to alphanumeric characters.
EndpointConfiguration | `string` | Specify the type of endpoint for API endpoint. Value is either `REGIONAL`, `EDGE`, or `PRIVATE`.
BinaryMediaTypes | List of `string` |  List of MIME types that your API could return. Use this to enable binary support for APIs. Use `~1` instead of `/` in the mime types (See examples in [template.yaml](../examples/2016-10-31/implicit_api_settings/template.yaml)).
MinimumCompressionSize | `int` | Allow compression of response bodies based on client's Accept-Encoding header. Compression is triggered when response body size is greater than or equal to your configured threshold. The maximum body size threshold is 10 MB (10,485,760 Bytes). The following compression types are supported: gzip, deflate, and identity.
Cors | `string` or [Cors Configuration](#cors-configuration) | Enable CORS for all your APIs. Specify the domain to allow as a string or specify a dictionary with additional [Cors Configuration](#cors-configuration). NOTE: Cors requires SAM to modify your Swagger definition. Hence it works only inline swagger defined with `DefinitionBody`.
Auth | [API Auth Object](#api-auth-object) | Auth configuration for this API. Define Lambda and Cognito `Authorizers` and specify a `DefaultAuthorizer` for this API. Can specify default ApiKey restriction using `ApiKeyRequired`.
GatewayResponses | Map of [Gateway Response Type](https://docs.aws.amazon.com/apigateway/api-reference/resource/gateway-response/) to [Gateway Response Object](#gateway-response-object) | Configures Gateway Reponses for an API. Gateway Responses are responses returned by API Gateway, either directly or through the use of Lambda Authorizers. Keys for this object are passed through to Api Gateway, so any value supported by `GatewayResponse.responseType` is supported here.
AccessLogSetting | [CloudFormation AccessLogSetting property](https://docs.aws.amazon.com/AWSCloudFormation/latest/UserGuide/aws-properties-apigateway-stage-accesslogsetting.html) | Configures Access Log Setting for a stage. This value is passed through to CloudFormation, so any value supported by `AccessLogSetting` is supported here.
CanarySetting | [CloudFormation CanarySetting property](https://docs.aws.amazon.com/AWSCloudFormation/latest/UserGuide/aws-properties-apigateway-stage-canarysetting.html) | Configure a Canary Setting to a Stage of a regular deployment. This value is passed through to Cloudformation, so any value supported by `CanarySetting` is supported here.
TracingEnabled | `boolean` | Indicates whether active tracing with X-Ray is enabled for the stage.
Models | `List of JSON or YAML objects` | JSON schemas that describes the models to be used by API methods.

##### Return values

###### Ref

When the logical ID of this resource is provided to the [Ref intrinsic function](http://docs.aws.amazon.com/AWSCloudFormation/latest/UserGuide/intrinsic-function-reference-ref.html), it returns the resource name of the underlying API Gateway RestApi.

##### Example: AWS::Serverless::Api

```yaml
StageName: prod
DefinitionUri: swagger.yml
```

###### Referencing generated resources - Stage & Deployment

SAM will generate an API Gateway Stage and API Gateway Deployment for every `AWS::Serverless::Api` resource. If you want to refer to these properties with the intrinsic function !Ref, you can append `.Stage` and `.Deployment` suffix to the API's Logical ID. SAM will convert it to the correct Logical ID of the auto-generated Stage or Deployment resource respectively.

#### AWS::Serverless::Application

Embeds a serverless application from the [AWS Serverless Application Repository](https://serverlessrepo.aws.amazon.com/) or from an Amazon S3 bucket as a nested application. Nested applications are deployed as nested stacks, which can contain multiple other resources, including other `AWS::Serverless::Application` resources.

##### Properties

Property Name | Type | Description
---|:---:|---
Location | `string` or [Application Location Object](#application-location-object) | **Required** Template URL or location of nested application. If a template URL is given, it must follow the format specified in the [CloudFormation TemplateUrl documentation](https://docs.aws.amazon.com/AWSCloudFormation/latest/UserGuide/aws-properties-stack.html#cfn-cloudformation-stack-templateurl) and contain a valid CloudFormation or SAM template.
Parameters | Map of `string` to `string` | Application parameter values.
NotificationARNs | List of `string` |  A list of existing Amazon SNS topics where notifications about stack events are sent.
Tags | Map of `string` to `string` | A map (string to string) that specifies the [tags](https://docs.aws.amazon.com/AWSCloudFormation/latest/UserGuide/aws-properties-resource-tags.html) to be added to this application. When the stack is created, SAM will automatically add the following tags: lambda:createdBy:SAM, serverlessrepo:applicationId:\<applicationId>, serverlessrepo:semanticVersion:\<semanticVersion>.
TimeoutInMinutes | `integer` | The length of time, in minutes, that AWS CloudFormation waits for the nested stack to reach the CREATE_COMPLETE state. The default is no timeout. When AWS CloudFormation detects that the nested stack has reached the CREATE_COMPLETE state, it marks the nested stack resource as CREATE_COMPLETE in the parent stack and resumes creating the parent stack. If the timeout period expires before the nested stack reaches CREATE_COMPLETE, AWS CloudFormation marks the nested stack as failed and rolls back both the nested stack and parent stack.

Other provided top-level resource attributes, e.g., Condition, DependsOn, etc, are automatically passed through to the underlying AWS::CloudFormation::Stack resource.


##### Return values

###### Ref

When the logical ID of this resource is provided to the [Ref intrinsic function](http://docs.aws.amazon.com/AWSCloudFormation/latest/UserGuide/intrinsic-function-reference-ref.html), it returns the resource name of the underlying CloudFormation nested stack.

###### Fn::GetAtt

When the logical ID of this resource is provided to the [Fn::GetAtt intrinsic function](https://docs.aws.amazon.com/AWSCloudFormation/latest/UserGuide/intrinsic-function-reference-getatt.html), it returns a value for a specified attribute of this type. This section lists the available attributes.

Attribute Name | Description
---|---
Outputs.*ApplicationOutputName* | The value of the stack output with name *ApplicationOutputName*.

##### Example: AWS::Serverless::Application

```yaml
Resources:
  MyApplication:
    Type: AWS::Serverless::Application
    Properties:
      Location:
        ApplicationId: 'arn:aws:serverlessrepo:us-east-1:012345678901:applications/my-application'
        SemanticVersion: 1.0.0
      Parameters:
        StringParameter: parameter-value
        IntegerParameter: 2
  MyOtherApplication:
    Type: AWS::Serverless::Application
    Properties:
      Location: https://s3.amazonaws.com/demo-bucket/template.yaml
Outputs:
  MyNestedApplicationOutput:
    Value: !GetAtt MyApplication.Outputs.ApplicationOutputName
    Description: Example nested application output
```

#### AWS::Serverless::SimpleTable

The `AWS::Serverless::SimpleTable` resource creates a DynamoDB table with a single attribute primary key. It is useful when data only needs to be accessed via a primary key. To use the more advanced functionality of DynamoDB, use an [AWS::DynamoDB::Table](http://docs.aws.amazon.com/AWSCloudFormation/latest/UserGuide/aws-resource-dynamodb-table.html) resource instead.

##### Properties

Property Name | Type | Description
---|:---:|---
PrimaryKey | [Primary Key Object](#primary-key-object) | Attribute name and type to be used as the table's primary key. **This cannot be modified without replacing the resource.** Defaults to `String` attribute named ID.
ProvisionedThroughput | [Provisioned Throughput Object](http://docs.aws.amazon.com/AWSCloudFormation/latest/UserGuide/aws-properties-dynamodb-provisionedthroughput.html) | Read and write throughput provisioning information. If ProvisionedThroughput is not specified BillingMode will be specified as PAY_PER_REQUEST
Tags | Map of `string` to `string` | A map (string to string) that specifies the tags to be added to this table. Keys and values are limited to alphanumeric characters. 
TableName | `string` | Name for the DynamoDB Table
SSESpecification | [DynamoDB SSESpecification](https://docs.aws.amazon.com/AWSCloudFormation/latest/UserGuide/aws-properties-dynamodb-table-ssespecification.html) | Specifies the settings to enable server-side encryption.

##### Return values

###### Ref

When the logical ID of this resource is provided to the [Ref](http://docs.aws.amazon.com/AWSCloudFormation/latest/UserGuide/intrinsic-function-reference-ref.html) intrinsic function, it returns the resource name of the underlying DynamoDB table.

##### Example: AWS::Serverless::SimpleTable

```yaml
Properties:
  TableName: my-table
  PrimaryKey:
    Name: id
    Type: String
  ProvisionedThroughput:
    ReadCapacityUnits: 5
    WriteCapacityUnits: 5
  Tags:
    Department: Engineering
    AppType: Serverless
  SSESpecification:
    SSEEnabled: true
```

#### AWS::Serverless::LayerVersion

Creates a Lambda LayerVersion that contains library or runtime code needed by a Lambda Function. When a Serverless LayerVersion is transformed, SAM also transforms the logical id of the resource so that old LayerVersions are not automatically deleted by CloudFormation when the resource is updated.

Property Name | Type | Description
---|:---:|---
LayerName | `string` | Name of this layer. If you don't specify a name, the logical id of the resource will be used as the name.
Description | `string` | Description of this layer.
ContentUri | `string` <span>&#124;</span> [S3 Location Object](#s3-location-object) | **Required.** S3 Uri or location for the layer code.
CompatibleRuntimes | List of `string`| List of runtimes compatible with this LayerVersion.
LicenseInfo | `string` | Information about the license for this LayerVersion.
RetentionPolicy | `string` | Options are `Retain` and `Delete`. Defaults to `Retain`. When `Retain` is set, SAM adds `DeletionPolicy: Retain` to the transformed resource so CloudFormation does not delete old versions after an update.

##### Return values

###### Ref

When the logical ID of this resource is provided to the [Ref](http://docs.aws.amazon.com/AWSCloudFormation/latest/UserGuide/intrinsic-function-reference-ref.html) intrinsic function, it returns the resource ARN of the underlying Lambda LayerVersion.

##### Example: AWS::Serverless::LayerVersion

```yaml
Properties:
  LayerName: MyLayer
  Description: Layer description
  ContentUri: 's3://my-bucket/my-layer.zip'
  CompatibleRuntimes:
    - nodejs6.10
    - nodejs8.10
  LicenseInfo: 'Available under the MIT-0 license.'
  RetentionPolicy: Retain
```


### Event source types
 - [S3](#s3)
 - [SNS](#sns)
 - [Kinesis](#kinesis)
 - [DynamoDB](#dynamodb)
 - [SQS](#sqs)
 - [Api](#api)
 - [Schedule](#schedule)
 - [CloudWatchEvent](#cloudwatchevent)
 - [CloudWatchLogs](#cloudwatchlogs)
 - [IoTRule](#iotrule)
 - [AlexaSkill](#alexaskill)

#### S3

The object describing an event source with type `S3`.

##### Properties

Property Name | Type | Description
---|:---:|---
Bucket | `string` | **Required.** S3 bucket name.
Events | `string` <span>&#124;</span> List of `string` | **Required.** See [Amazon S3 supported event types](http://docs.aws.amazon.com/AmazonS3/latest/dev/NotificationHowTo.html#supported-notification-event-types) for valid values.
Filter | [Amazon S3 notification filter](http://docs.aws.amazon.com/AWSCloudFormation/latest/UserGuide/aws-properties-s3-bucket-notificationconfiguration-config-filter.html) | Rules to filter events on.

NOTE: To specify an S3 bucket as an event source for a Lambda function, both resources have to be declared in the same template. AWS SAM does not support specifying an existing bucket as an event source.

##### Example: S3 event source object

```yaml
Type: S3
Properties:
  Bucket: my-photo-bucket # bucket must be created in the same template
  Events: s3:ObjectCreated:*
  Filter:
    S3Key:
      Rules:
        - Name: prefix|suffix
          Value: my-prefix|my-suffix
```

#### SNS

The object describing an event source with type `SNS`.

##### Properties

Property Name | Type | Description
---|:---:|---
Topic | `string` | **Required.** Topic ARN.
Region | `string` | Region.
FilterPolicy | [Amazon SNS filter policy](https://docs.aws.amazon.com/sns/latest/dg/message-filtering.html) | Policy assigned to the topic subscription in order to receive only a subset of the messages.

##### Example: SNS event source object

```yaml
Type: SNS
Properties:
  Topic: arn:aws:sns:us-east-1:123456789012:my_topic
  FilterPolicy:
    store: 
      - example_corp
    price_usd: 
      - numeric: 
          - ">="
          - 100
```

#### Kinesis

The object describing an event source with type `Kinesis`.

##### Properties

Property Name | Type | Description
---|:---:|---
Stream | `string` | **Required.** ARN of the Amazon Kinesis stream.
StartingPosition | `string` | **Required.** One of `TRIM_HORIZON` or `LATEST`.
BatchSize | `integer` | Maximum number of stream records to process per function invocation.
Enabled | `boolean` | Indicates whether Lambda begins polling the event source.

##### Example: Kinesis event source object

```yaml
Type: Kinesis
Properties:
  Stream: arn:aws:kinesis:us-east-1:123456789012:stream/my-stream
  StartingPosition: TRIM_HORIZON
  BatchSize: 10
  Enabled: false
```

#### DynamoDB

The object describing an event source with type `DynamoDB`.

##### Properties

Property Name | Type | Description
---|:---:|---
Stream | `string` | **Required.** ARN of the DynamoDB stream.
StartingPosition | `string` | **Required.** One of `TRIM_HORIZON` or `LATEST`.
BatchSize | `integer` | Maximum number of stream records to process per function invocation.
Enabled | `boolean` | Indicates whether Lambda begins polling the event source.

##### Example: DynamoDB event source object

```yaml
Type: DynamoDB
Properties:
  Stream: arn:aws:dynamodb:us-east-1:123456789012:table/TestTable/stream/2016-08-11T21:21:33.291
  StartingPosition: TRIM_HORIZON
  BatchSize: 10
  Enabled: false
```

#### SQS

The object describing an event source with type `SQS`.

##### Properties

Property Name | Type | Description
---|:---:|---
Queue | `string` | **Required.** ARN of the SQS queue.
BatchSize | `integer` | Maximum number of messages to process per function invocation.
Enabled | `boolean` | Indicates whether Lambda begins polling the event source.

##### Example: SQS event source object

```yaml
Type: SQS
Properties:
  Queue: arn:aws:sqs:us-west-2:012345678901:my-queue # NOTE: FIFO SQS Queues are not yet supported
  BatchSize: 10
  Enabled: false
```

#### Api

The object describing an event source with type `Api`.

If an [AWS::Serverless::Api](#aws-serverless-api) resource is defined, the path and method values MUST correspond to an operation in the Swagger definition of the API. If no [AWS::Serverless::Api](#aws-serverless-api) is defined, the function input and output are a representation of the HTTP request and HTTP response. For example, using the JavaScript API, the status code and body of the response can be controlled by returning an object with the keys `statusCode` and `body`.

##### Properties

Property Name | Type | Description
---|:---:|---
Path | `string` | **Required.** Uri path for which this function is invoked. MUST start with `/`.
Method | `string` | **Required.** HTTP method for which this function is invoked.
RestApiId | `string` | Identifier of a RestApi resource which MUST contain an operation with the given path and method. Typically, this is set to [reference](http://docs.aws.amazon.com/AWSCloudFormation/latest/UserGuide/intrinsic-function-reference-ref.html) an `AWS::Serverless::Api` resource defined in this template. If not defined, a default `AWS::Serverless::Api` resource is created using a generated Swagger document contains a union of all paths and methods defined by `Api` events defined in this template that do not specify a RestApiId.
<<<<<<< HEAD
Auth | [Function Auth Object](#function-auth-object) | Auth configuration for this specific Api+Path+Method. Useful for overriding the API's `DefaultAuthorizer` or setting auth config on an individual path when no `DefaultAuthorizer` is specified.
=======
Auth | [Function Auth Object](#function-auth-object) | Auth configuration for this specific Api+Path+Method. Useful for overriding the API's `DefaultAuthorizer` setting auth config on an individual path when no `DefaultAuthorizer` is specified or overriding the default `ApiKeyRequired' setting.
>>>>>>> 5cabcab2
RequestModel | [Function Request Model Object](#function-request-model-object) | Request model configuration for this specific Api+Path+Method.

##### Example: Api event source object

```yaml
Type: Api
Properties:
  Path: /photos
  Method: post
```

#### Schedule

The object describing an event source with type `Schedule`.

##### Properties

Property Name | Type | Description
---|:---:|---
Schedule | `string` | **Required.** Schedule expression, which MUST follow the [schedule expression syntax rules](http://docs.aws.amazon.com/AmazonCloudWatch/latest/events/ScheduledEvents.html).
Input | `string` | JSON-formatted string to pass to the function as the event body.
Name | `string` | A name for the Schedule. If you don't specify a name, a unique name will be generated.
Description | `string` | Description of Schedule.
Enabled | `boolean` | Indicated whether the Schedule is enabled.

##### Example: Schedule event source object

```yaml
Type: Schedule
Properties:
  Schedule: rate(5 minutes)
  Name: my-schedule
  Description: Example schedule
  Enabled: True
```

#### CloudWatchEvent

The object describing an event source with type `CloudWatchEvent`.

##### Properties

Property Name | Type | Description
---|:---:|---
Pattern | [Event Pattern Object](http://docs.aws.amazon.com/AmazonCloudWatch/latest/events/CloudWatchEventsandEventPatterns.html) | **Required.** Pattern describing which CloudWatch events trigger the function. Only matching events trigger the function.
Input | `string` | JSON-formatted string to pass to the function as the event body. This value overrides the matched event.
InputPath | `string` | JSONPath describing the part of the event to pass to the function.

##### Example: CloudWatchEvent event source object

```yaml
Type: CloudWatchEvent
Properties:
  Pattern:
    detail:
      state:
        - terminated
```

#### CloudWatchLogs

The object describing an event source with type `CloudWatchLogs`.

##### Properties

Property Name | Type | Description
---|:---:|---
LogGroupName | `string` | **Required.** Name of the CloudWatch Log Group from which to process logs.
FilterPattern | `string` | **Required.** A CloudWatch Logs [FilterPattern](https://docs.aws.amazon.com/AmazonCloudWatch/latest/logs/FilterAndPatternSyntax.html) to specify which logs in the Log Group to process.

##### Example: CloudWatchLogs event source object

```yaml
Type: CloudWatchLogs
Properties:
  LogGroupName: MyLogGroup
  FilterPattern: Error
```

#### IoTRule

The object describing an event source with type `IoTRule`.

##### Properties

Property Name | Type | Description
---|:---:|---
Sql | `string` | **Required.** The SQL statement that queries the topic. For more information, see [Rules for AWS IoT](http://docs.aws.amazon.com/iot/latest/developerguide/iot-rules.html#aws-iot-sql-reference) in the *AWS IoT Developer Guide*.
AwsIotSqlVersion | `string` | The version of the SQL rules engine to use when evaluating the rule.

##### Example: IoTRule event source object

```yaml
Type: IoTRule
Properties:
  Sql: "SELECT * FROM 'iot/test'"
```

#### AlexaSkill

The object describing an event source with type `AlexaSkill`.

Specifying `AlexaSkill` event creates a resource policy that allows the Amazon Alexa service to call your Lambda function. To configure the Alexa service to work with your Lambda function, go to the Alexa Developer portal.

### Property types
 - [Environment object](#environment-object)
 - [Event source object](#event-source-object)
 - [Primary key object](#primary-key-object)

#### Environment object

The object describing the environment properties of a function.

##### Properties

Property Name | Type | Description
---|:---:|---
Variables | Map of `string` to `string` | A map (string to string map) that defines the environment variables, where the variable name is the key and the variable value is the value. Variable names are limited to alphanumeric characters and the first character must be a letter. Values are limited to alphanumeric characters and the following special characters `_(){}[]$*+-\/"#',;.@!?`.

##### Example: Environment object

```yaml
Variables:
  TABLE_NAME: my-table
  STAGE: prod
```

#### Event source object

The object describing the source of events which trigger the function.

##### Properties

Property Name | Type | Description
---|:---:|---
Type | `string` | **Required.** Event type. Event source types include '[S3](#s3), '[SNS](#sns)', '[Kinesis](#kinesis)', '[DynamoDB](#dynamodb)', '[SQS](#sqs)', '[Api](#api)', '[Schedule](#schedule)', '[CloudWatchEvent](#cloudwatchevent)', '[CloudWatchLogs](#cloudwatchlogs)', '[IoTRule](#iotrule)', '[AlexaSkill](#alexaskill)'. For more information about the types, see [Event source types](#event-source-types).
Properties | * | **Required.** Object describing properties of this event mapping. Must conform to the defined `Type`. For more information about all types, see [Event source types](#event-source-types).

##### Example: Event source object

```yaml
Type: S3
Properties:
  Bucket: my-photo-bucket # bucket must be created in the same template
```

```yaml
Type: AlexaSkill
```

#### Primary key object

The object describing the properties of a primary key.

##### Properties

Property Name | Type | Description
---|:---:|---
Name | `string` | Attribute name of the primary key. Defaults to `id`.
Type | `string` | Attribute type of the primary key. MUST be one of `String`, `Number`, or `Binary`.

##### Example: Primary key object

```yaml
Properties:
  PrimaryKey:
    Name: id
    Type: String
```

### Data Types

- [S3 Location Object](#s3-location-object)
- [Application Location Object](#application-id-object)
- [DeadLetterQueue Object](#deadletterqueue-object)
- [Cors Configuration](#cors-configuration)
- [API Auth Object](#api-auth-object)
- [Function Auth Object](#function-auth-object)
- [Function Request Model Object](#function-request-model-object)
- [Gateway Response Object](#gateway-response-object)

#### S3 Location Object

Specifies the location of an S3 object as a dictionary containing `Bucket`, `Key`, and optional `Version` properties.

Example:

```yaml
CodeUri:
  Bucket: mybucket-name
  Key: code.zip
  Version: 121212
```

#### Application Location Object

Specifies the location of an application hosted in the [AWS Serverless Application Repository](https://aws.amazon.com/serverless/serverlessrepo/) as a dictionary containing ApplicationId and SemanticVersion properties.

Example:

```yaml
Location: # Both parameters are required
  ApplicationId: 'arn:aws:serverlessrepo:us-east-1:012345678901:applications/my-application'
  SemanticVersion: 1.0.0
```

#### DeadLetterQueue Object
Specifies an SQS queue or SNS topic that AWS Lambda (Lambda) sends events to when it can't process them. For more information about DLQ functionality, refer to the official documentation at http://docs.aws.amazon.com/lambda/latest/dg/dlq.html. SAM will automatically add appropriate permission to your Lambda function execution role to give Lambda service access to the resource. `sqs:SendMessage` will be added for SQS queues and `sns:Publish` for SNS topics.

Syntax:

```yaml
DeadLetterQueue:
  Type: `SQS` or `SNS` 
  TargetArn: ARN of the SQS queue or SNS topic to use as DLQ. 
```

#### DeploymentPreference Object
Specifies the configurations to enable Safe Lambda Deployments. Read the [usage guide](../docs/safe_lambda_deployments.rst) for detailed information. The following shows all available properties of this object

```yaml
DeploymentPreference:
  Enabled: true
  Type: Linear10PercentEvery10Minutes
  Alarms:
    # A list of alarms that you want to monitor
    - !Ref AliasErrorMetricGreaterThanZeroAlarm
    - !Ref LatestVersionErrorMetricGreaterThanZeroAlarm
  Hooks:
    # Validation Lambda functions that are run before & after traffic shifting
    PreTraffic: !Ref PreTrafficLambdaFunction
    PostTraffic: !Ref PostTrafficLambdaFunction
```

#### Cors Configuration
Enable and configure CORS for the APIs. Enabling CORS will allow your API to be called from other domains. Assume your API is served from 'www.example.com' and you want to allow.

```yaml
Cors:
  AllowMethods: Optional. String containing the HTTP methods to allow. 
  # For example, "'GET,POST,DELETE'". If you omit this property, then SAM will automatically allow all the methods configured for each API. 
  # Checkout [HTTP Spec](https://developer.mozilla.org/en-US/docs/Web/HTTP/Headers/Access-Control-Allow-Methods) more details on the value.

  AllowHeaders: Optional. String of headers to allow. 
  # For example, "'X-Forwarded-For'". Checkout [HTTP Spec](https://developer.mozilla.org/en-US/docs/Web/HTTP/Headers/Access-Control-Allow-Headers) for more details on the value

  AllowOrigin: Required. String of origin to allow. 
  # For example, "'www.example.com'". Checkout [HTTP Spec](https://developer.mozilla.org/en-US/docs/Web/HTTP/Headers/Access-Control-Allow-Origin) for more details on this value.

  MaxAge: Optional. String containing the number of seconds to cache CORS Preflight request. 
  # For example, "'600'" will cache request for 600 seconds. Checkout [HTTP Spec](https://developer.mozilla.org/en-US/docs/Web/HTTP/Headers/Access-Control-Max-Age) for more details on this value

  AllowCredentials: Optional. Boolean indicating whether request is allowed to contain credentials.
  # Header is omitted when false. Checkout [HTTP Spec](https://developer.mozilla.org/en-US/docs/Web/HTTP/Headers/Access-Control-Allow-Credentials) for more details on this value.
```

> NOTE: HTTP spec requires the value of Allow properties to be a quoted string. So don't forget the additional quotes in the value. ie. "'www.example.com'" is correct whereas "www.example.com" is wrong

#### API Auth Object

Configure Auth on APIs. 

**Authorizers:**
Define Lambda and Cognito `Authorizers` and specify a `DefaultAuthorizer`. If you use IAM permission, only specify `AWS_IAM` to a `DefaultAuthorizer`. For more information, see the documentation on [Lambda Authorizers](https://docs.aws.amazon.com/apigateway/latest/developerguide/apigateway-use-lambda-authorizer.html) and [Amazon Cognito User Pool Authorizers](https://docs.aws.amazon.com/apigateway/latest/developerguide/apigateway-integrate-with-cognito.html) and [IAM Permissions](https://docs.aws.amazon.com/apigateway/latest/developerguide/permissions.html).  

```yaml
Auth:
  ApiKeyRequired: true # OPTIONAL
  DefaultAuthorizer: MyCognitoAuth # OPTIONAL, if you use IAM permissions, specify AWS_IAM.
  # For AWS_IAM:
  # DefaultAuthorizer: AWS_IAM
  # InvokeRole: NONE # CALLER_CREDENTIALS by default unless overridden
  Authorizers:
    MyCognitoAuth:
      UserPoolArn: !GetAtt MyCognitoUserPool.Arn # Can also accept an array
      Identity: # OPTIONAL
        Header: MyAuthorizationHeader # OPTIONAL; Default: 'Authorization'
        ValidationExpression: myauthvalidationexpression # OPTIONAL

    MyLambdaTokenAuth:
      FunctionPayloadType: TOKEN # OPTIONAL; Defaults to 'TOKEN' when `FunctionArn` is specified
      FunctionArn: !GetAtt MyAuthFunction.Arn
      FunctionInvokeRole: arn:aws:iam::123456789012:role/S3Access # OPTIONAL
      Identity:
        Header: MyCustomAuthHeader # OPTIONAL; Default: 'Authorization'
        ValidationExpression: mycustomauthexpression # OPTIONAL
        ReauthorizeEvery: 20 # OPTIONAL; Service Default: 300

    MyLambdaRequestAuth:
      FunctionPayloadType: REQUEST
      FunctionArn: !GetAtt MyAuthFunction.Arn
      FunctionInvokeRole: arn:aws:iam::123456789012:role/S3Access # OPTIONAL
      Identity:
        # Must specify at least one of Headers, QueryStrings, StageVariables, or Context
        Headers: # OPTIONAL
          - Authorization1
        QueryStrings: # OPTIONAL
          - Authorization2
        StageVariables: # OPTIONAL
          - Authorization3
        Context: # OPTIONAL
          - Authorization4
        ReauthorizeEvery: 0 # OPTIONAL; Service Default: 300
```

**ApiKey:**
Configure ApiKey restriction for all methods and paths on an API.  This setting can be overriden on individual `AWS::Serverless::Function` using the [Function Auth Object](#function-auth-object).  Typically this would be used to require ApiKey on all methods and then override it on select methods that you want to be public.

```yaml
Auth:
  ApiKeyRequired: true
```


#### Function Auth Object

Configure Auth for a specific Api+Path+Method.

```yaml
Auth:
  Authorizer: MyCognitoAuth # OPTIONAL, if you use IAM permissions in each functions, specify AWS_IAM.
```

If you have specified a Global Authorizer on the API and want to make a specific Function public, override with the following:

```yaml
Auth:
  Authorizer: 'NONE'
```

<<<<<<< HEAD
=======
Require api keys for a specific Api+Path+Method.

```yaml
Auth:
  ApiKeyRequired: true
```

If you have specified `ApiKeyRequired: true` globally on the API and want to make a specific Function public, override with the following:

```yaml
Auth:
  ApiKeyRequired: false
```

>>>>>>> 5cabcab2
#### Function Request Model Object

Configure Request Model for a specific Api+Path+Method.

```yaml
RequestModel:
  Model: User # REQUIRED; must match the name of a model defined in the Models property of the AWS::Serverless::API
  Required: true # OPTIONAL; boolean
```

#### Gateway Response Object

Configure Gateway Responses on APIs. These are associated with the ID of a Gateway Response [response type][].
For more information, see the documentation on [`AWS::ApiGateway::GatewayResponse`][].

```yaml
GatewayResponses:
  UNAUTHORIZED:
    StatusCode: 401 # Even though this is the default value for UNAUTHORIZED.
    ResponseTemplates:
      "application/json": '{ "message": $context.error.messageString }'
    ResponseParameters:
      Paths:
        path-key: "'value'"
      QueryStrings:
        query-string-key: "'value'"
      Headers:
        Access-Control-Expose-Headers: "'WWW-Authenticate'"
        Access-Control-Allow-Origin: "'*'"
        WWW-Authenticate: >-
          'Bearer realm="admin"'
```

All properties of a Gateway Response object are optional. API Gateway has knowledge of default status codes to associate with Gateway Responses, so – for example – `StatusCode` is only used in order to override this value.

> NOTE: API Gateway spec allows values under the `ResponseParameters` and `ResponseTemplates` properties to be templates. In order to send constant values, don't forget the additional quotes. ie. "'WWW-Authenticate'" is correct whereas "WWW-Authenticate" is wrong.

[response type]: https://docs.aws.amazon.com/apigateway/api-reference/resource/gateway-response/
[`AWS::ApiGateway::GatewayResponse`]: https://docs.aws.amazon.com/AWSCloudFormation/latest/UserGuide/aws-resource-apigateway-gatewayresponse.html<|MERGE_RESOLUTION|>--- conflicted
+++ resolved
@@ -528,11 +528,7 @@
 Path | `string` | **Required.** Uri path for which this function is invoked. MUST start with `/`.
 Method | `string` | **Required.** HTTP method for which this function is invoked.
 RestApiId | `string` | Identifier of a RestApi resource which MUST contain an operation with the given path and method. Typically, this is set to [reference](http://docs.aws.amazon.com/AWSCloudFormation/latest/UserGuide/intrinsic-function-reference-ref.html) an `AWS::Serverless::Api` resource defined in this template. If not defined, a default `AWS::Serverless::Api` resource is created using a generated Swagger document contains a union of all paths and methods defined by `Api` events defined in this template that do not specify a RestApiId.
-<<<<<<< HEAD
-Auth | [Function Auth Object](#function-auth-object) | Auth configuration for this specific Api+Path+Method. Useful for overriding the API's `DefaultAuthorizer` or setting auth config on an individual path when no `DefaultAuthorizer` is specified.
-=======
 Auth | [Function Auth Object](#function-auth-object) | Auth configuration for this specific Api+Path+Method. Useful for overriding the API's `DefaultAuthorizer` setting auth config on an individual path when no `DefaultAuthorizer` is specified or overriding the default `ApiKeyRequired' setting.
->>>>>>> 5cabcab2
 RequestModel | [Function Request Model Object](#function-request-model-object) | Request model configuration for this specific Api+Path+Method.
 
 ##### Example: Api event source object
@@ -863,8 +859,6 @@
   Authorizer: 'NONE'
 ```
 
-<<<<<<< HEAD
-=======
 Require api keys for a specific Api+Path+Method.
 
 ```yaml
@@ -879,7 +873,6 @@
   ApiKeyRequired: false
 ```
 
->>>>>>> 5cabcab2
 #### Function Request Model Object
 
 Configure Request Model for a specific Api+Path+Method.
